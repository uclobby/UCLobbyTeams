# UCLobbyTeams

Please use the PowerShell Gallery to install this module:
<br/>
<br/>PowerShell Gallery – UcLobbyTeams
<br/> https://www.powershellgallery.com/packages/UcLobbyTeams/
<br/>
<br/>Available cmdlets:

<br/>Get-UcM365Domains
<br/>Get-UcM365TenantId 

<br/>Get-UcTeamsDevice
<br/>Get-UcTeamsForest
<br/>Get-UcTeamsVersion

<br/>Get-UcTeamsWithSingleOwner
<br/>Get-UcTeamUsersEmail

<br/>Test-UcTeamsDevicesConditionalAccessPolicy
<br/>Test-UcTeamsDevicesCompliancePolicy
<br/>Test-UcTeamsOnlyModeReadiness


<br/>Get-UcArch

<br/>More info:
<br/>https://uclobby.com/uclobby-teams-powershell-module/

<br/>Change Log:
<<<<<<< HEAD
<br/>0.2.5 - 2023/02/03
<ul>
  <li>Test-UcTeamsDevicesCompliancePolicy
   <br/>Fixed issue when a user was not found it would close the PowerShell window
  </li>
  <li>Test-UcTeamsDevicesConditionalAccessPolicy
  <br/>Fixed issue when a user was not found it would close the PowerShell window
  </li>
</ul>
=======
>>>>>>> 44451786
<br/>0.2.3 - 2023/02/03
<ul>
  <li>Get-UcTeamsVersion
  <br/>Added Credential parameter that will be used to connect to the remote computer.
  </li>
  <li>Get-UcTeamsDevice
  <br/>Remove Device ID from parameters and output since that ID is the object in MS Graph and not the Device ID in Azure AD.
  </li>
  <li>Test-UcTeamsDevicesCompliancePolicy
  <br/>Change in the default behavior, now without any switch only policies that are assigned to a group will be checked.
  <br/>Output now includes which groups are included/excluded.
  <br/>Display warning with the number of compliance policy skipped (Not associated with a group).
  <br/>Added All switch to allow check policies even the policies without group assignment.
  <br/>Added User UPN parameter to check Compliance policies applied to the specified user.
  <br/>Added Device ID parameter to check Compliance policies applied to specific device.
  <br/>Detailed switch will only output the unsupported settings.
  <br/>Added IncludedSupported switch to show all checked policy settings for each policy.
  <br/>Added Setting Description in the Detailed output to make it easier identify it in Microsoft Endpoint Manager admin center.
  <br/>Added check for unsupported settings for MTR Windows (Windows Compliance Policy). 
  </li>
  <li>Test-UcTeamsDevicesConditionalAccessPolicy
  <br/>Change in the default behavior, now without any switch only policies that are assigned to a group will be checked.
  <br/>Output now includes which groups are included/excluded.
  <br/>Display warning with the number of compliance policy skipped (Not associated with a group or Teams Application).
  <br/>Added All switch to allow check policies even the policies without group assignment.
  <br/>Added User UPN parameter to only check Conditional Access policies applied to the specified user.
  <br/>Detailed switch will only output the unsupported settings.
  <br/>Added IncludedSupported switch to show all checked policy settings for each policy.
  <br/>Added Setting Description in the Detailed output to make it easier identify it in Microsoft Endpoint Manager admin center.
  </li>
  <li>Get-UcM365TenantId
  <br/>The output will also include the OnMicrosoft.com Domain for that tenant.
  </li>
</ul>
<br/>0.2.0 - 2022/10/20
<ul>
  <li>Get-UcTeamsVersion
  <br/>Added Computer parameter to get Teams version on a remote machine.
  <br/>Added Path parameter to specify a path that contains Teams log files.</li>
  <li>Get-UcTeamsDevice
  <br/>New cmdlet that gets Microsoft Teams Devices information using MS Graph API.
  </li>
  <li>Test-UcTeamsDevicesConditionalAccessPolicy
  <br/>New cmdlet that that validates which Conditional Access policies are supported by Microsoft Teams Android Devices.</li>
  <li>Test-UcTeamsDevicesCompliancePolicy
  <br/>New cmdlet that validates which Intune Compliance policies are supported by Microsoft Teams Android Devices.</li>
</ul>
<br/>0.1.3 - 2022/06/10
<ul>
  <li>Get-UcTeamVersion
  <br/>Fixed the issue where the version was limited to 4 digits.
  <br/>Added information for Ring, Environment, Region.</li>
  <li>Get-UcTeamUsersEmail
  <br/>This function returns a list of users email address that are part of a Team.</li>
  </li>
  <li>Get-UcTeamsWithSingleOwner
  <br/>This function returns a list of Teams that only have a single owner.</li>
  </li>
</ul>
<br/>0.1.2 - 2022/05/23
<ul>
  <li>Test-UcTeamsOnlyModeReadiness
  <br/>Add an additional check to skip non SIP enabled domains;
  <br/>Add progress status.</li>
  </li>
  <li>Get-UcTeamsForest
  <br/>New cmdlet that returns the Teams Forest, this is helpful for Skype for Business OnPrem to Teams migrations.</li>
</ul>
<br/>0.1.0 - 2022/03/25
<ul>
  <li>Initial Release uploaded to PowerShell Gallery</li>
</ul><|MERGE_RESOLUTION|>--- conflicted
+++ resolved
@@ -28,19 +28,7 @@
 <br/>https://uclobby.com/uclobby-teams-powershell-module/
 
 <br/>Change Log:
-<<<<<<< HEAD
-<br/>0.2.5 - 2023/02/03
-<ul>
-  <li>Test-UcTeamsDevicesCompliancePolicy
-   <br/>Fixed issue when a user was not found it would close the PowerShell window
-  </li>
-  <li>Test-UcTeamsDevicesConditionalAccessPolicy
-  <br/>Fixed issue when a user was not found it would close the PowerShell window
-  </li>
-</ul>
-=======
->>>>>>> 44451786
-<br/>0.2.3 - 2023/02/03
+<br/>0.2.5 - 2022/02/03
 <ul>
   <li>Get-UcTeamsVersion
   <br/>Added Credential parameter that will be used to connect to the remote computer.
